//
// Copyright (c) 2017, 2020 ADLINK Technology Inc.
//
// This program and the accompanying materials are made available under the
// terms of the Eclipse Public License 2.0 which is available at
// http://www.eclipse.org/legal/epl-2.0, or the Apache License, Version 2.0
// which is available at https://www.apache.org/licenses/LICENSE-2.0.
//
// SPDX-License-Identifier: EPL-2.0 OR Apache-2.0
//
// Contributors:
//   ADLINK zenoh team, <zenoh@adlink-labs.tech>
//
use crate::core::*;
use crate::io::RBuf;
use crate::link::Locator;

use super::decl::*;
use super::msg::*;

use zenoh_util::core::{ZError, ZErrorKind, ZResult};
use zenoh_util::zerror;

impl RBuf {
    pub fn read_session_message(&mut self) -> ZResult<SessionMessage> {
        use super::smsg::id::*;

        let mut attachment = None;

        // Read the message
        let (header, body) = loop {
            // Read the header
            let header = self.read()?;

            // Read the body
            match smsg::mid(header) {
                // Frame as first for optimization reasons
                FRAME => {
                    let ch = match smsg::has_flag(header, smsg::flag::R) {
                        true => Channel::Reliable,
                        false => Channel::BestEffort,
                    };
                    let sn = self.read_zint()?;

                    let payload = if smsg::has_flag(header, smsg::flag::F) {
                        // A fragmented frame is not supposed to be followed by
                        // any other frame in the same batch. Read all the bytes.
                        let mut buffer = RBuf::new();
                        self.drain_into_rbuf(&mut buffer);
                        let is_final = smsg::has_flag(header, smsg::flag::E);

                        FramePayload::Fragment { buffer, is_final }
                    } else {
                        // @TODO: modify the get_pos/set_pos to mark/revert
                        let mut messages: Vec<ZenohMessage> = Vec::with_capacity(1);
                        loop {
                            let pos = self.get_pos();
                            if let Ok(msg) = self.read_zenoh_message() {
                                messages.push(msg);
                            } else {
                                self.set_pos(pos)?;
                                break;
                            }
                        }

                        FramePayload::Messages { messages }
                    };

                    let body = SessionBody::Frame(Frame { ch, sn, payload });
                    break (header, body);
                }

                ATTACHMENT => {
                    attachment = Some(self.read_deco_attachment(header)?);
                    continue;
                }

                SCOUT => {
                    let pid_replies = smsg::has_flag(header, smsg::flag::I);
                    let what = if smsg::has_flag(header, smsg::flag::W) {
                        Some(self.read_zint()?)
                    } else {
                        None
                    };
                    let forwarding = smsg::has_flag(header, smsg::flag::T);

                    let body = SessionBody::Scout(Scout {
                        what,
                        pid_replies,
                        forwarding,
                    });
                    break (header, body);
                }

                HELLO => {
                    let pid = if smsg::has_flag(header, smsg::flag::I) {
                        Some(self.read_peerid()?)
                    } else {
                        None
                    };
                    let whatami = if smsg::has_flag(header, smsg::flag::W) {
                        Some(self.read_zint()?)
                    } else {
                        None
                    };
                    let locators = if smsg::has_flag(header, smsg::flag::L) {
                        Some(self.read_locators()?)
                    } else {
                        None
                    };

                    let body = SessionBody::Hello(Hello {
                        pid,
                        whatami,
                        locators,
                    });
                    break (header, body);
                }

                OPEN => {
                    let version = self.read()?;
                    let whatami = self.read_zint()?;
                    let pid = self.read_peerid()?;
                    let lease = self.read_zint()?;
                    let initial_sn = self.read_zint()?;
                    let (sn_resolution, locators) = if smsg::has_flag(header, smsg::flag::O) {
                        let options = self.read()?;
                        let sn_resolution = if smsg::has_flag(options, smsg::flag::S) {
                            Some(self.read_zint()?)
                        } else {
                            None
                        };
                        let locators = if smsg::has_flag(options, smsg::flag::L) {
                            Some(self.read_locators()?)
                        } else {
                            None
                        };
                        (sn_resolution, locators)
                    } else {
                        (None, None)
                    };

                    let body = SessionBody::Open(Open {
                        version,
                        whatami,
                        pid,
                        lease,
                        initial_sn,
                        sn_resolution,
                        locators,
                    });
                    break (header, body);
                }

                ACCEPT => {
                    let whatami = self.read_zint()?;
                    let opid = self.read_peerid()?;
                    let apid = self.read_peerid()?;
                    let initial_sn = self.read_zint()?;
                    let (sn_resolution, lease, locators) = if smsg::has_flag(header, smsg::flag::O)
                    {
                        let options = self.read()?;
                        let sn_resolution = if smsg::has_flag(options, smsg::flag::S) {
                            Some(self.read_zint()?)
                        } else {
                            None
                        };
                        let lease = if smsg::has_flag(options, smsg::flag::D) {
                            Some(self.read_zint()?)
                        } else {
                            None
                        };
                        let locators = if smsg::has_flag(options, smsg::flag::L) {
                            Some(self.read_locators()?)
                        } else {
                            None
                        };
                        (sn_resolution, lease, locators)
                    } else {
                        (None, None, None)
                    };

                    let body = SessionBody::Accept(Accept {
                        whatami,
                        opid,
                        apid,
                        initial_sn,
                        sn_resolution,
                        lease,
                        locators,
                    });
                    break (header, body);
                }

                CLOSE => {
                    let link_only = smsg::has_flag(header, smsg::flag::K);
                    let pid = if smsg::has_flag(header, smsg::flag::I) {
                        Some(self.read_peerid()?)
                    } else {
                        None
                    };
                    let reason = self.read()?;

                    let body = SessionBody::Close(Close {
                        pid,
                        reason,
                        link_only,
                    });
                    break (header, body);
                }

                SYNC => {
                    let ch = match smsg::has_flag(header, smsg::flag::R) {
                        true => Channel::Reliable,
                        false => Channel::BestEffort,
                    };
                    let sn = self.read_zint()?;
                    let count = if smsg::has_flag(header, smsg::flag::C) {
                        Some(self.read_zint()?)
                    } else {
                        None
                    };

                    let body = SessionBody::Sync(Sync { ch, sn, count });
                    break (header, body);
                }

                ACK_NACK => {
                    let sn = self.read_zint()?;
                    let mask = if smsg::has_flag(header, smsg::flag::M) {
                        Some(self.read_zint()?)
                    } else {
                        None
                    };

                    let body = SessionBody::AckNack(AckNack { sn, mask });
                    break (header, body);
                }

                KEEP_ALIVE => {
                    let pid = if smsg::has_flag(header, smsg::flag::I) {
                        Some(self.read_peerid()?)
                    } else {
                        None
                    };

                    let body = SessionBody::KeepAlive(KeepAlive { pid });
                    break (header, body);
                }

                PING_PONG => {
                    let hash = self.read_zint()?;

                    let body = if smsg::has_flag(header, smsg::flag::P) {
                        SessionBody::Ping(Ping { hash })
                    } else {
                        SessionBody::Pong(Pong { hash })
                    };

                    break (header, body);
                }

                unknown => {
                    return zerror!(ZErrorKind::InvalidMessage {
                        descr: format!("Session message with unknown ID: {}", unknown)
                    })
                }
            }
        };

        Ok(SessionMessage {
            header,
            body,
            attachment,
        })
    }

    pub fn read_zenoh_message(&mut self) -> ZResult<ZenohMessage> {
        use super::zmsg::id::*;

        // Message decorators
        let mut data_info = None;
        let mut reply_context = None;
        let mut attachment = None;

        // Read the message
        let (header, body, reliability) = loop {
            // Read the header
            let header = self.read()?;

            // Read the body
            match zmsg::mid(header) {
                // Message data as first for optimization reasons
                DATA => {
<<<<<<< HEAD
                    let reliable = zmsg::has_flag(header, zmsg::flag::R);
                    let _dropping = zmsg::has_flag(header, zmsg::flag::D);
                    let reliability = if reliable {
                        Reliability::Reliable
=======
                    let channel = zmsg::has_flag(header, zmsg::flag::R);
                    let key = self.read_reskey(zmsg::has_flag(header, zmsg::flag::K))?;
                    let info = if zmsg::has_flag(header, zmsg::flag::I) {
                        Some(self.read_datainfo()?)
>>>>>>> 80dbdd2a
                    } else {
                        Reliability::BestEffort
                    };
                    let key = self.read_reskey(zmsg::has_flag(header, zmsg::flag::K))?;
                    let payload = self.read_rbuf()?;

                    let body = ZenohBody::Data(Data { key, payload });
                    break (header, body, reliability);
                }

                // Decorators
                DATA_INFO => {
                    data_info = Some(self.read_deco_data_info(header)?);
                    continue;
                }

                REPLY_CONTEXT => {
                    reply_context = Some(self.read_deco_reply_context(header)?);
                    continue;
                }

                ATTACHMENT => {
                    attachment = Some(self.read_deco_attachment(header)?);
                    continue;
                }

                // Messages
                DECLARE => {
                    let declarations = self.read_declarations()?;

                    let body = ZenohBody::Declare(Declare { declarations });
                    let reliability = zmsg::default_reliability::DECLARE;
                    break (header, body, reliability);
                }

                UNIT => {
                    let reliable = zmsg::has_flag(header, zmsg::flag::R);
                    let reliability = if reliable {
                        Reliability::Reliable
                    } else {
                        Reliability::BestEffort
                    };
                    let body = ZenohBody::Unit(Unit {});
                    break (header, body, reliability);
                }

                PULL => {
                    let is_final = zmsg::has_flag(header, zmsg::flag::F);
                    let key = self.read_reskey(zmsg::has_flag(header, zmsg::flag::K))?;
                    let pull_id = self.read_zint()?;
                    let max_samples = if zmsg::has_flag(header, zmsg::flag::N) {
                        Some(self.read_zint()?)
                    } else {
                        None
                    };

                    let body = ZenohBody::Pull(Pull {
                        key,
                        pull_id,
                        max_samples,
                        is_final,
                    });
                    let reliability = zmsg::default_reliability::PULL;
                    break (header, body, reliability);
                }

                QUERY => {
                    let key = self.read_reskey(zmsg::has_flag(header, zmsg::flag::K))?;
                    let predicate = self.read_string()?;
                    let qid = self.read_zint()?;
                    let target = if zmsg::has_flag(header, zmsg::flag::T) {
                        Some(self.read_query_target()?)
                    } else {
                        None
                    };
                    let consolidation = self.read_consolidation()?;

                    let body = ZenohBody::Query(Query {
                        key,
                        predicate,
                        qid,
                        target,
                        consolidation,
                    });
                    let reliability = zmsg::default_reliability::QUERY;
                    break (header, body, reliability);
                }

                unknown => {
                    return zerror!(ZErrorKind::InvalidMessage {
                        descr: format!("Zenoh message with unknown ID: {}", unknown)
                    })
                }
            }
        };

        Ok(ZenohMessage {
            header,
            body,
            reliability,
            data_info,
            reply_context,
            attachment,
        })
    }

    fn read_deco_attachment(&mut self, header: u8) -> ZResult<Attachment> {
        let encoding = smsg::flags(header);
        let buffer = self.read_rbuf()?;
        Ok(Attachment { encoding, buffer })
    }

    // @TODO: Update the ReplyContext format
    fn read_deco_reply_context(&mut self, header: u8) -> ZResult<ReplyContext> {
        let is_final = zmsg::has_flag(header, zmsg::flag::F);
        let qid = self.read_zint()?;
        let source_kind = self.read_zint()?;
        let replier_id = if is_final {
            None
        } else {
            Some(self.read_peerid()?)
        };
        Ok(ReplyContext {
            is_final,
            qid,
            source_kind,
            replier_id,
        })
    }

    pub fn read_deco_data_info(&mut self, _header: u8) -> ZResult<DataInfo> {
        let options = self.read()?;
        let source_id = if options & zmsg::info_flag::SRCID > 0 {
            Some(self.read_peerid()?)
        } else {
            None
        };
        let source_sn = if options & zmsg::info_flag::SRCSN > 0 {
            Some(self.read_zint()?)
        } else {
            None
        };
        let first_broker_id = if options & zmsg::info_flag::BKRID > 0 {
            Some(self.read_peerid()?)
        } else {
            None
        };
        let first_broker_sn = if options & zmsg::info_flag::BKRSN > 0 {
            Some(self.read_zint()?)
        } else {
            None
        };
        let timestamp = if options & zmsg::info_flag::TS > 0 {
            Some(self.read_timestamp()?)
        } else {
            None
        };
        let kind = if options & zmsg::info_flag::KIND > 0 {
            Some(self.read_zint()?)
        } else {
            None
        };
        let encoding = if options & zmsg::info_flag::ENC > 0 {
            Some(self.read_zint()?)
        } else {
            None
        };

        Ok(DataInfo {
            source_id,
            source_sn,
            first_broker_id,
            first_broker_sn,
            timestamp,
            kind,
            encoding,
        })
    }

    pub fn read_properties(&mut self) -> ZResult<Vec<Property>> {
        let len = self.read_zint()?;
        let mut vec: Vec<Property> = Vec::new();
        for _ in 0..len {
            vec.push(self.read_property()?);
        }
        Ok(vec)
    }

    fn read_property(&mut self) -> ZResult<Property> {
        let key = self.read_zint()?;
        let value = self.read_bytes_array()?;
        Ok(Property { key, value })
    }

    fn read_locators(&mut self) -> ZResult<Vec<Locator>> {
        let len = self.read_zint()?;
        let mut vec: Vec<Locator> = Vec::new();
        for _ in 0..len {
            vec.push(self.read_string()?.parse()?);
        }
        Ok(vec)
    }

    fn read_declarations(&mut self) -> ZResult<Vec<Declaration>> {
        let len = self.read_zint()?;
        let mut vec: Vec<Declaration> = Vec::new();
        for _ in 0..len {
            vec.push(self.read_declaration()?);
        }
        Ok(vec)
    }

    fn read_declaration(&mut self) -> ZResult<Declaration> {
        use super::decl::{id::*, Declaration::*};

        macro_rules! read_key_delc {
            ($buf:ident, $header:ident, $type:ident) => {{
                Ok($type {
                    key: $buf.read_reskey(zmsg::has_flag($header, zmsg::flag::K))?,
                })
            }};
        }

        let header = self.read()?;
        match zmsg::mid(header) {
            RESOURCE => {
                let rid = self.read_zint()?;
                let key = self.read_reskey(zmsg::has_flag(header, zmsg::flag::K))?;
                Ok(Resource { rid, key })
            }

            FORGET_RESOURCE => {
                let rid = self.read_zint()?;
                Ok(ForgetResource { rid })
            }

            SUBSCRIBER => {
                let reliability = if zmsg::has_flag(header, zmsg::flag::R) {
                    Reliability::Reliable
                } else {
                    Reliability::BestEffort
                };
                let key = self.read_reskey(zmsg::has_flag(header, zmsg::flag::K))?;
                let (mode, period) = if zmsg::has_flag(header, zmsg::flag::S) {
                    self.read_submode()?
                } else {
                    (SubMode::Push, None)
                };
                Ok(Subscriber {
                    key,
                    info: SubInfo {
                        reliability,
                        mode,
                        period,
                    },
                })
            }

            FORGET_SUBSCRIBER => read_key_delc!(self, header, ForgetSubscriber),
            PUBLISHER => read_key_delc!(self, header, Publisher),
            FORGET_PUBLISHER => read_key_delc!(self, header, ForgetPublisher),
            QUERYABLE => read_key_delc!(self, header, Queryable),
            FORGET_QUERYABLE => read_key_delc!(self, header, ForgetQueryable),

            id => panic!("UNEXPECTED ID FOR Declaration: {}", id), //@TODO: return error
        }
    }

    fn read_submode(&mut self) -> ZResult<(SubMode, Option<Period>)> {
        use super::decl::id::*;
        let mode_flag = self.read()?;
        let mode = match mode_flag & !PERIOD {
            id::MODE_PUSH => SubMode::Push,
            id::MODE_PULL => SubMode::Pull,
            id => panic!("UNEXPECTED ID FOR SubMode: {}", id), //@TODO: return error
        };
        let period = if mode_flag & PERIOD > 0 {
            Some(Period {
                origin: self.read_zint()?,
                period: self.read_zint()?,
                duration: self.read_zint()?,
            })
        } else {
            None
        };
        Ok((mode, period))
    }

    fn read_reskey(&mut self, is_numeric: bool) -> ZResult<ResKey> {
        let id = self.read_zint()?;
        if is_numeric {
            Ok(ResKey::RId(id))
        } else {
            let s = self.read_string()?;
            if id == NO_RESOURCE_ID {
                Ok(ResKey::RName(s))
            } else {
                Ok(ResKey::RIdWithSuffix(id, s))
            }
        }
    }

    fn read_query_target(&mut self) -> ZResult<QueryTarget> {
        let kind = self.read_zint()?;
        let target = self.read_target()?;
        Ok(QueryTarget { kind, target })
    }

    fn read_target(&mut self) -> ZResult<Target> {
        let t = self.read_zint()?;
        match t {
            0 => Ok(Target::BestMatching),
            1 => {
                let n = self.read_zint()?;
                Ok(Target::Complete { n })
            }
            2 => Ok(Target::All),
            3 => Ok(Target::None),
            id => panic!("UNEXPECTED ID FOR Target: {}", id), //@TODO: return error
        }
    }

    fn read_consolidation(&mut self) -> ZResult<QueryConsolidation> {
        match self.read_zint()? {
            0 => Ok(QueryConsolidation::None),
            1 => Ok(QueryConsolidation::LastHop),
            2 => Ok(QueryConsolidation::Incremental),
            id => panic!("UNEXPECTED ID FOR QueryConsolidation: {}", id), //@TODO: return error
        }
    }

    pub fn read_timestamp(&mut self) -> ZResult<Timestamp> {
        let time = self.read_zint_as_u64()?;
        let zint = self.read_zint()?;
        if zint > (uhlc::ID::MAX_SIZE as ZInt) {
            panic!(
                "Reading a Timestamp's ID size that exceed {} bytes: {}",
                uhlc::ID::MAX_SIZE,
                zint
            ); //@TODO: return error
        }
        let size = zint as usize;
        let mut id = [0u8; PeerId::MAX_SIZE];
        self.read_bytes(&mut id[..size])?;
        Ok(Timestamp::new(uhlc::NTP64(time), uhlc::ID::new(size, id)))
    }

    fn read_peerid(&mut self) -> ZResult<PeerId> {
        let zint = self.read_zint()?;
        if zint > (PeerId::MAX_SIZE as ZInt) {
            panic!("Reading a PeerId size that exceed 16 bytes: {}", zint); //@TODO: return error
        }
        let size = zint as usize;
        let mut id = [0u8; PeerId::MAX_SIZE];
        self.read_bytes(&mut id[..size])?;
        Ok(PeerId::new(size, id))
    }
}<|MERGE_RESOLUTION|>--- conflicted
+++ resolved
@@ -292,17 +292,10 @@
             match zmsg::mid(header) {
                 // Message data as first for optimization reasons
                 DATA => {
-<<<<<<< HEAD
                     let reliable = zmsg::has_flag(header, zmsg::flag::R);
                     let _dropping = zmsg::has_flag(header, zmsg::flag::D);
                     let reliability = if reliable {
                         Reliability::Reliable
-=======
-                    let channel = zmsg::has_flag(header, zmsg::flag::R);
-                    let key = self.read_reskey(zmsg::has_flag(header, zmsg::flag::K))?;
-                    let info = if zmsg::has_flag(header, zmsg::flag::I) {
-                        Some(self.read_datainfo()?)
->>>>>>> 80dbdd2a
                     } else {
                         Reliability::BestEffort
                     };

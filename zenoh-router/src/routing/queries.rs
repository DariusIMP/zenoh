//
// Copyright (c) 2017, 2020 ADLINK Technology Inc.
//
// This program and the accompanying materials are made available under the
// terms of the Eclipse Public License 2.0 which is available at
// http://www.eclipse.org/legal/epl-2.0, or the Apache License, Version 2.0
// which is available at https://www.apache.org/licenses/LICENSE-2.0.
//
// SPDX-License-Identifier: EPL-2.0 OR Apache-2.0
//
// Contributors:
//   ADLINK zenoh team, <zenoh@adlink-labs.tech>
//
use async_std::sync::Arc;
use std::collections::HashMap;

use zenoh_protocol::core::{whatami, PeerId, QueryConsolidation, QueryTarget, ResKey, ZInt};
use zenoh_protocol::io::RBuf;
use zenoh_protocol::proto::DataInfo;

use crate::routing::face::FaceState;
use crate::routing::resource::{Context, Resource};
use crate::routing::router::Tables;

pub(crate) struct Query {
    src_face: Arc<FaceState>,
    src_qid: ZInt,
}

type QueryRoute = HashMap<usize, (Arc<FaceState>, ResKey, ZInt)>;

pub(crate) fn propagate_queryable(
    whatami: whatami::Type,
    src_face: &Arc<FaceState>,
    dst_face: &Arc<FaceState>,
) -> bool {
    src_face.id != dst_face.id
        && match whatami {
            whatami::ROUTER => {
                (src_face.whatami != whatami::PEER || dst_face.whatami != whatami::PEER)
                    && (src_face.whatami != whatami::ROUTER || dst_face.whatami != whatami::ROUTER)
            }
            _ => (src_face.whatami == whatami::CLIENT || dst_face.whatami == whatami::CLIENT),
        }
}

pub(crate) async fn declare_queryable(
    tables: &mut Tables,
    face: &mut Arc<FaceState>,
    prefixid: ZInt,
    suffix: &str,
) {
    let prefix = {
        match prefixid {
            0 => Some(tables.root_res.clone()),
            prefixid => face.get_mapping(&prefixid).cloned(),
        }
    };
    match prefix {
        Some(mut prefix) => unsafe {
            let mut res = Resource::make_resource(&mut prefix, suffix);
            Resource::match_resource(&tables, &mut res);
            {
                log::debug!("Register quaryable {} for face {}", res.name(), face.id);
                match Arc::get_mut_unchecked(&mut res).contexts.get_mut(&face.id) {
                    Some(mut ctx) => {
                        Arc::get_mut_unchecked(&mut ctx).qabl = true;
                    }
                    None => {
                        Arc::get_mut_unchecked(&mut res).contexts.insert(
                            face.id,
                            Arc::new(Context {
                                face: face.clone(),
                                local_rid: None,
                                remote_rid: None,
                                subs: None,
                                qabl: true,
                                last_values: HashMap::new(),
                            }),
                        );
                    }
                }
            }

            let whatami = tables.whatami;
            for someface in &mut tables.faces.values_mut() {
                if propagate_queryable(whatami, face, someface) {
                    let reskey = Resource::decl_key(&res, someface).await;
                    someface.primitives.queryable(&reskey, None).await;
                }
            }
            Tables::build_matches_direct_tables(&mut res);
            Arc::get_mut_unchecked(face).qabl.push(res);
        },
        None => log::error!("Declare queryable for unknown rid {}!", prefixid),
    }
}

pub async fn undeclare_queryable(
    tables: &mut Tables,
    face: &mut Arc<FaceState>,
    prefixid: ZInt,
    suffix: &str,
) {
    match tables.get_mapping(&face, &prefixid) {
        Some(prefix) => match Resource::get_resource(prefix, suffix) {
            Some(mut res) => unsafe {
                log::debug!("Unregister queryable {} for face {}", res.name(), face.id);
                if let Some(mut ctx) = Arc::get_mut_unchecked(&mut res).contexts.get_mut(&face.id) {
                    Arc::get_mut_unchecked(&mut ctx).qabl = false;
                }
                Arc::get_mut_unchecked(face)
                    .subs
                    .retain(|x| !Arc::ptr_eq(&x, &res));
                Resource::clean(&mut res)
            },
            None => log::error!("Undeclare unknown queryable!"),
        },
        None => log::error!("Undeclare queryable with unknown prefix!"),
    }
}

#[inline]
fn propagate_query(
    whatami: whatami::Type,
    src_face: &Arc<FaceState>,
    dst_face: &Arc<FaceState>,
) -> bool {
    src_face.id != dst_face.id
        && match whatami {
            whatami::ROUTER => {
                (src_face.whatami != whatami::PEER || dst_face.whatami != whatami::PEER)
                    && (src_face.whatami != whatami::ROUTER || dst_face.whatami != whatami::ROUTER)
            }
            _ => (src_face.whatami == whatami::CLIENT || dst_face.whatami == whatami::CLIENT),
        }
}

async fn get_route(
    tables: &mut Tables,
    face: &Arc<FaceState>,
    qid: ZInt,
    rid: ZInt,
    suffix: &str, /*, _predicate: &str, */
                  /*_qid: ZInt, _target: &Option<QueryTarget>, _consolidation: &QueryConsolidation*/
) -> Option<QueryRoute> {
    match tables.get_mapping(&face, &rid) {
        Some(prefix) => {
            log::debug!(
                "Route query {}:{} {}{}",
                face.id,
                qid,
                prefix.name(),
                suffix
            );
            let query = Arc::new(Query {
                src_face: face.clone(),
                src_qid: qid,
            });
            let mut faces = HashMap::new();
            for res in Resource::get_matches(&tables, &[&prefix.name(), suffix].concat()) {
                unsafe {
                    let mut res = res.upgrade().unwrap();
                    for (sid, context) in &mut Arc::get_mut_unchecked(&mut res).contexts {
                        if context.qabl && propagate_query(tables.whatami, face, &context.face) {
                            faces.entry(*sid).or_insert_with(|| {
                                let reskey = Resource::get_best_key(prefix, suffix, *sid);
                                let face = Arc::get_mut_unchecked(
                                    &mut Arc::get_mut_unchecked(context).face,
                                );
                                face.next_qid += 1;
                                let qid = face.next_qid;
                                face.pending_queries.insert(qid, query.clone());
                                (context.face.clone(), reskey, qid)
                            });
                        }
                    }
                }
            }
            Some(faces)
        }
        None => {
            log::error!("Route query with unknown rid {}!", rid);
            None
        }
    }
}

#[allow(clippy::too_many_arguments)]
pub(crate) async fn route_query(
    tables: &mut Tables,
    face: &Arc<FaceState>,
    rid: ZInt,
    suffix: &str,
    predicate: &str,
    qid: ZInt,
    target: QueryTarget,
    consolidation: QueryConsolidation,
) {
    if let Some(route) = get_route(tables, face, qid, rid, suffix).await {
        match route.len() {
            0 => {
                log::debug!(
                    "Send final reply {}:{} (no matching queryables)",
                    face.id,
                    qid
                );
                face.primitives.clone().reply_final(qid).await
            }
            _ => {
<<<<<<< HEAD
                for (outface, reskey, qid) in outfaces.into_values() {
=======
                for (outface, rid, suffix, qid) in route.into_values() {
>>>>>>> 57a345d3
                    outface
                        .primitives
                        .query(
                            &reskey,
                            predicate,
                            qid,
                            target.clone(),
                            consolidation.clone(),
                            None,
                        )
                        .await;
                }
            }
        }
    }
}

#[allow(clippy::too_many_arguments)]
pub(crate) async fn route_reply_data(
    _tables: &mut Tables,
    face: &mut Arc<FaceState>,
    qid: ZInt,
    source_kind: ZInt,
    replier_id: PeerId,
    reskey: ResKey,
    info: Option<DataInfo>,
    payload: RBuf,
) {
    match face.pending_queries.get(&qid) {
        Some(query) => {
            query
                .src_face
                .primitives
                .clone()
                .reply_data(
                    query.src_qid,
                    source_kind,
                    replier_id,
                    reskey,
                    info,
                    payload,
                )
                .await;
        }
        None => log::error!("Route reply for unknown query!"),
    }
}

pub(crate) async fn route_reply_final(_tables: &mut Tables, face: &mut Arc<FaceState>, qid: ZInt) {
    match face.pending_queries.get(&qid) {
        Some(query) => unsafe {
            log::debug!(
                "Received final reply {}:{} from face {}",
                query.src_face.id,
                qid,
                face.id
            );
            if Arc::strong_count(&query) == 1 {
                log::debug!("Propagate final reply {}:{}", query.src_face.id, qid);
                query
                    .src_face
                    .primitives
                    .clone()
                    .reply_final(query.src_qid)
                    .await;
            }
            Arc::get_mut_unchecked(face).pending_queries.remove(&qid);
        },
        None => log::error!("Route reply for unknown query!"),
    }
}

pub(crate) async fn finalize_pending_queries(_tables: &mut Tables, face: &mut Arc<FaceState>) {
    for query in face.pending_queries.values() {
        log::debug!(
            "Finalize reply {}:{} for closing face {}",
            query.src_face.id,
            query.src_qid,
            face.id
        );
        if Arc::strong_count(&query) == 1 {
            log::debug!(
                "Propagate final reply {}:{}",
                query.src_face.id,
                query.src_qid
            );
            query
                .src_face
                .primitives
                .clone()
                .reply_final(query.src_qid)
                .await;
        }
    }
    unsafe {
        Arc::get_mut_unchecked(face).pending_queries.clear();
    }
}<|MERGE_RESOLUTION|>--- conflicted
+++ resolved
@@ -208,11 +208,7 @@
                 face.primitives.clone().reply_final(qid).await
             }
             _ => {
-<<<<<<< HEAD
-                for (outface, reskey, qid) in outfaces.into_values() {
-=======
-                for (outface, rid, suffix, qid) in route.into_values() {
->>>>>>> 57a345d3
+                for (outface, reskey, qid) in route.into_values() {
                     outface
                         .primitives
                         .query(

--- conflicted
+++ resolved
@@ -13,13 +13,8 @@
 //
 pub mod rname;
 
-<<<<<<< HEAD
 use std::borrow::Cow;
-use std::convert::From;
-=======
-use std::convert::TryInto;
-use std::convert::{From, TryFrom};
->>>>>>> 8ae5936b
+use std::convert::{From, TryFrom, TryInto};
 use std::fmt;
 use std::hash::{Hash, Hasher};
 use std::str::FromStr;
@@ -40,11 +35,8 @@
 
 // WhatAmI values
 pub type WhatAmI = whatami::Type;
-<<<<<<< HEAD
+
 /// Constants and helpers for zenoh `whatami` flags.
-=======
-
->>>>>>> 8ae5936b
 pub mod whatami {
     use super::{ZError, ZErrorKind, ZInt, ZResult};
 
@@ -481,12 +473,8 @@
     pub value: Vec<u8>,
 }
 
-<<<<<<< HEAD
 /// The global unique id of a zenoh peer.
-#[derive(Clone, Eq)]
-=======
 #[derive(Clone, Copy, Eq)]
->>>>>>> 8ae5936b
 pub struct PeerId {
     size: usize,
     id: [u8; PeerId::MAX_SIZE],
@@ -626,35 +614,24 @@
     Reliable,
 }
 
-<<<<<<< HEAD
-/// The kind of congestion control.
-=======
 impl Default for Reliability {
     fn default() -> Reliability {
         Reliability::BestEffort
     }
 }
 
->>>>>>> 8ae5936b
 #[derive(Debug, Copy, Clone, PartialEq)]
 pub struct Channel {
     pub priority: Priority,
     pub reliability: Reliability,
 }
 
-<<<<<<< HEAD
-impl Default for CongestionControl {
-    #[inline]
-    fn default() -> CongestionControl {
-        *CONGESTION_CONTROL_DEFAULT
-=======
 impl Default for Channel {
     fn default() -> Channel {
         Channel {
             priority: Priority::default(),
             reliability: Reliability::default(),
         }
->>>>>>> 8ae5936b
     }
 }
 
@@ -711,6 +688,7 @@
     }
 }
 
+/// The kind of congestion control.
 #[derive(Debug, Copy, Clone, PartialEq)]
 #[repr(u8)]
 pub enum CongestionControl {
@@ -721,13 +699,6 @@
 impl Default for CongestionControl {
     fn default() -> CongestionControl {
         CongestionControl::Drop
-    }
-}
-
-impl Default for Reliability {
-    #[inline]
-    fn default() -> Self {
-        Reliability::Reliable
     }
 }
 

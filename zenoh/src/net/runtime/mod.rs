--- conflicted
+++ resolved
@@ -34,9 +34,9 @@
 use std::any::Any;
 use std::time::Duration;
 use uhlc::{HLCBuilder, HLC};
+use zenoh_util::bail;
 use zenoh_util::core::Result as ZResult;
 use zenoh_util::sync::get_mut_unchecked;
-use zenoh_util::{bail, zerror};
 
 pub struct RuntimeState {
     pub pid: ZenohId,
@@ -61,38 +61,12 @@
 }
 
 impl Runtime {
-<<<<<<< HEAD
-    pub async fn new(config: Config, id: Option<&str>) -> ZResult<Runtime> {
+    pub async fn new(config: Config) -> ZResult<Runtime> {
         // Make sure to have have enough threads spawned in the async futures executor
         zasync_executor_init!();
 
-        let pid = if let Some(s) = id {
-            // filter-out '-' characters (in case s has UUID format)
-            let s = s.replace('-', "");
-            let vec = hex::decode(&s).map_err(|e| zerror!("Invalid id: {} - {}", s, e))?;
-            let size = vec.len();
-            if size > ZenohId::MAX_SIZE {
-                bail!(
-                    "Invalid id size: {} ({} bytes max)",
-                    size,
-                    ZenohId::MAX_SIZE
-                )
-            }
-            let mut id = [0_u8; ZenohId::MAX_SIZE];
-            id[..size].copy_from_slice(vec.as_slice());
-            ZenohId::new(size, id)
-=======
-    pub async fn new(version: u8, mut config: Config) -> ZResult<Runtime> {
-        // Make sure to have have enough threads spawned in the async futures executor
-        zasync_executor_init!();
-
-        config
-            .set_version(Some(version))
-            .map_err(|e| zerror!("Unable to set version: {:?}", e))?;
-
         let pid = if let Some(s) = config.id() {
             s.parse()?
->>>>>>> 06a51168
         } else {
             ZenohId::from(uuid::Uuid::new_v4())
         };

--- conflicted
+++ resolved
@@ -1676,63 +1676,6 @@
                 // let timer = tables.timer.clone();
                 // let timeout = tables.queries_default_timeout;
                 #[cfg(feature = "complete_n")]
-<<<<<<< HEAD
-                for ((outface, key_expr, context), t) in route.values() {
-                    let mut outface = outface.clone();
-                    let outface_mut = get_mut_unchecked(&mut outface);
-                    outface_mut.next_qid += 1;
-                    let qid = outface_mut.next_qid;
-                    outface_mut.pending_queries.insert(qid, query.clone());
-                    // timer.add(TimedEvent::once(
-                    //     Instant::now() + timout,
-                    //     QueryCleanup {
-                    //         tables: tables_ref.clone(),
-                    //         face: Arc::downgrade(&outface),
-                    //         qid,
-                    //     },
-                    // ));
-
-                    log::trace!("Propagate query {}:{} to {}", query.src_face, qid, outface);
-
-                    outface.primitives.send_query(
-                        key_expr,
-                        parameters,
-                        qid,
-                        *t,
-                        consolidation,
-                        body.clone(),
-                        *context,
-                    );
-                }
-
-                #[cfg(not(feature = "complete_n"))]
-                for (outface, key_expr, context) in route.values() {
-                    let mut outface = outface.clone();
-                    let outface_mut = get_mut_unchecked(&mut outface);
-                    outface_mut.next_qid += 1;
-                    let qid = outface_mut.next_qid;
-                    outface_mut.pending_queries.insert(qid, query.clone());
-                    // timer.add(TimedEvent::once(
-                    //     Instant::now() + timeout,
-                    //     QueryCleanup {
-                    //         tables: tables_ref,
-                    //         face: Arc::downgrade(&outface),
-                    //         qid,
-                    //     },
-                    // ));
-
-                    log::trace!("Propagate query {}:{} to {}", query.src_face, qid, outface);
-
-                    outface.primitives.send_query(
-                        key_expr,
-                        parameters,
-                        qid,
-                        target,
-                        consolidation,
-                        body.clone(),
-                        *context,
-                    );
-=======
                 {
                     for ((outface, key_expr, context), qid, t) in route.values() {
                         // timer.add(TimedEvent::once(
@@ -1750,6 +1693,7 @@
                             *qid,
                             *t,
                             consolidation,
+                            body.clone(),
                             *context,
                         );
                     }
@@ -1773,10 +1717,10 @@
                             *qid,
                             target,
                             consolidation,
+                            body.clone(),
                             *context,
                         );
                     }
->>>>>>> 9881d91c
                 }
             }
         }

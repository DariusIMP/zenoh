//
// Copyright (c) 2017, 2020 ADLINK Technology Inc.
//
// This program and the accompanying materials are made available under the
// terms of the Eclipse Public License 2.0 which is available at
// http://www.eclipse.org/legal/epl-2.0, or the Apache License, Version 2.0
// which is available at https://www.apache.org/licenses/LICENSE-2.0.
//
// SPDX-License-Identifier: EPL-2.0 OR Apache-2.0
//
// Contributors:
//   ADLINK zenoh team, <zenoh@adlink-labs.tech>
//
use super::super::{TransportManager, TransportPeerEventHandler};
use super::common::{
    conduit::{TransportConduitRx, TransportConduitTx},
    pipeline::TransmissionPipeline,
};
use super::link::TransportLinkUnicast;
use super::protocol::core::{ConduitSn, ZenohId, Priority, WhatAmI, ZInt};
use super::protocol::message::{TransportMessage, ZenohMessage};
#[cfg(feature = "stats")]
use super::TransportUnicastStatsAtomic;
use crate::net::link::{Link, LinkUnicast, LinkUnicastDirection};
use async_std::sync::{Arc as AsyncArc, Mutex as AsyncMutex, MutexGuard as AsyncMutexGuard};
use std::convert::TryInto;
use std::sync::{Arc, RwLock};
use std::time::Duration;
use zenoh_util::core::Result as ZResult;

macro_rules! zlinkget {
    ($guard:expr, $link:expr) => {
        $guard.iter().find(|tl| &tl.link == $link)
    };
}

macro_rules! zlinkgetmut {
    ($guard:expr, $link:expr) => {
        $guard.iter_mut().find(|tl| &tl.link == $link)
    };
}

macro_rules! zlinkindex {
    ($guard:expr, $link:expr) => {
        $guard.iter().position(|tl| &tl.link == $link)
    };
}

/*************************************/
/*             TRANSPORT             */
/*************************************/
#[derive(Clone)]
pub(crate) struct TransportUnicastConfig {
    pub(crate) manager: TransportManager,
    pub(crate) pid: PeerId,
    pub(crate) whatami: WhatAmI,
    pub(crate) sn_resolution: ZInt,
    pub(crate) initial_sn_tx: ZInt,
    pub(crate) is_shm: bool,
    pub(crate) is_qos: bool,
}

#[derive(Clone)]
pub(crate) struct TransportUnicastInner {
<<<<<<< HEAD
    // The manager this channel is associated to
    pub(super) manager: TransportManager,
    // The remote peer id
    pub(super) pid: ZenohId,
    // The remote whatami
    pub(super) whatami: WhatAmI,
    // The SN resolution
    pub(super) sn_resolution: ZInt,
=======
    // Transport config
    pub(super) config: TransportUnicastConfig,
>>>>>>> 06a51168
    // Tx conduits
    pub(super) conduit_tx: Arc<[TransportConduitTx]>,
    // Rx conduits
    pub(super) conduit_rx: Arc<[TransportConduitRx]>,
    // The links associated to the channel
    pub(super) links: Arc<RwLock<Box<[TransportLinkUnicast]>>>,
    // The callback
    pub(super) callback: Arc<RwLock<Option<Arc<dyn TransportPeerEventHandler>>>>,
    // Mutex for notification
    pub(super) alive: AsyncArc<AsyncMutex<bool>>,
    // Transport statistics
    #[cfg(feature = "stats")]
    pub(super) stats: Arc<TransportUnicastStatsAtomic>,
}

<<<<<<< HEAD
pub(crate) struct TransportUnicastConfig {
    pub(crate) manager: TransportManager,
    pub(crate) pid: ZenohId,
    pub(crate) whatami: WhatAmI,
    pub(crate) sn_resolution: ZInt,
    pub(crate) initial_sn_tx: ZInt,
    pub(crate) initial_sn_rx: ZInt,
    pub(crate) is_shm: bool,
    pub(crate) is_qos: bool,
}

=======
>>>>>>> 06a51168
impl TransportUnicastInner {
    pub(super) fn make(config: TransportUnicastConfig) -> ZResult<TransportUnicastInner> {
        let mut conduit_tx = vec![];
        let mut conduit_rx = vec![];

        if config.is_qos {
            for c in 0..Priority::NUM {
                conduit_tx.push(TransportConduitTx::make(
                    (c as u8).try_into().unwrap(),
                    config.sn_resolution,
                )?);
            }

            for c in 0..Priority::NUM {
                conduit_rx.push(TransportConduitRx::make(
                    (c as u8).try_into().unwrap(),
                    config.sn_resolution,
                    config.manager.config.defrag_buff_size,
                )?);
            }
        } else {
            conduit_tx.push(TransportConduitTx::make(
                Priority::default(),
                config.sn_resolution,
            )?);

            conduit_rx.push(TransportConduitRx::make(
                Priority::default(),
                config.sn_resolution,
                config.manager.config.defrag_buff_size,
            )?);
        }

        let initial_sn = ConduitSn {
            reliable: config.initial_sn_tx,
            best_effort: config.initial_sn_tx,
        };
        for c in conduit_tx.iter() {
            let _ = c.sync(initial_sn)?;
        }

        let t = TransportUnicastInner {
            config,
            conduit_tx: conduit_tx.into_boxed_slice().into(),
            conduit_rx: conduit_rx.into_boxed_slice().into(),
            links: Arc::new(RwLock::new(vec![].into_boxed_slice())),
            callback: Arc::new(RwLock::new(None)),
            alive: AsyncArc::new(AsyncMutex::new(false)),
            #[cfg(feature = "stats")]
            stats: Arc::new(TransportUnicastStatsAtomic::default()),
        };

        Ok(t)
    }

    pub(super) fn set_callback(&self, callback: Arc<dyn TransportPeerEventHandler>) {
        let mut guard = zwrite!(self.callback);
        *guard = Some(callback);
    }

    pub(super) async fn get_alive(&self) -> AsyncMutexGuard<'_, bool> {
        zasynclock!(self.alive)
    }

    /*************************************/
    /*           INITIATION              */
    /*************************************/
    pub(super) async fn sync(&self, initial_sn_rx: ZInt) -> ZResult<()> {
        // Mark the transport as alive and keep the lock
        // to avoid concurrent new_transport and closing/closed notifications
        let mut a_guard = zasynclock!(self.alive);
        if *a_guard {
            let e = zerror!("Transport already synched with peer: {}", self.config.pid);
            log::trace!("{}", e);
            return Err(e.into());
        }

        *a_guard = true;

        let csn = ConduitSn {
            reliable: initial_sn_rx,
            best_effort: initial_sn_rx,
        };
        for c in self.conduit_rx.iter() {
            let _ = c.sync(csn)?;
        }

        Ok(())
    }

    /*************************************/
    /*           TERMINATION             */
    /*************************************/
    pub(super) async fn delete(&self) -> ZResult<()> {
        log::debug!(
            "[{}] Closing transport with peer: {}",
            self.config.manager.config.pid,
            self.config.pid
        );
        // Mark the transport as no longer alive and keep the lock
        // to avoid concurrent new_transport and closing/closed notifications
        let mut a_guard = self.get_alive().await;
        *a_guard = false;

        // Notify the callback that we are going to close the transport
        let callback = zwrite!(self.callback).take();
        if let Some(cb) = callback.as_ref() {
            cb.closing();
        }

        // Delete the transport on the manager
        let _ = self
            .config
            .manager
            .del_transport_unicast(&self.config.pid)
            .await;

        // Close all the links
        let mut links = {
            let mut l_guard = zwrite!(self.links);
            let links = l_guard.to_vec();
            *l_guard = vec![].into_boxed_slice();
            links
        };
        for l in links.drain(..) {
            let _ = l.close().await;
        }

        // Notify the callback that we have closed the transport
        if let Some(cb) = callback.as_ref() {
            cb.closed();
        }

        Ok(())
    }

    /*************************************/
    /*               LINK                */
    /*************************************/
    pub(super) fn add_link(
        &self,
        link: LinkUnicast,
        direction: LinkUnicastDirection,
    ) -> ZResult<()> {
        // Add the link to the channel
        let mut guard = zwrite!(self.links);

        // Check if we can add more inbound links
        if let LinkUnicastDirection::Inbound = direction {
            let count = guard.iter().filter(|l| l.direction == direction).count();
            let limit = self.config.manager.config.unicast.max_links;
            if count >= limit {
                let e = zerror!(
                    "Can not add Link {} with peer {}: max num of links reached {}/{}",
                    link,
                    self.config.pid,
                    count,
                    limit
                );
                return Err(e.into());
            }
        }

        // Create a channel link from a link
        let link = TransportLinkUnicast::new(self.clone(), link, direction);

        let mut links = Vec::with_capacity(guard.len() + 1);
        links.extend_from_slice(&guard);
        links.push(link);
        *guard = links.into_boxed_slice();

        Ok(())
    }

    pub(super) fn start_tx(
        &self,
        link: &LinkUnicast,
        keep_alive: Duration,
        batch_size: u16,
    ) -> ZResult<()> {
        let mut guard = zwrite!(self.links);
        match zlinkgetmut!(guard, link) {
            Some(l) => {
                assert!(!self.conduit_tx.is_empty());
                l.start_tx(keep_alive, batch_size, self.conduit_tx.clone());
                Ok(())
            }
            None => {
                bail!(
                    "Can not start Link TX {} with peer: {}",
                    link,
                    self.config.pid
                )
            }
        }
    }

    pub(super) fn stop_tx(&self, link: &LinkUnicast) -> ZResult<()> {
        let mut guard = zwrite!(self.links);
        match zlinkgetmut!(guard, link) {
            Some(l) => {
                l.stop_tx();
                Ok(())
            }
            None => {
                bail!(
                    "Can not stop Link TX {} with peer: {}",
                    link,
                    self.config.pid
                )
            }
        }
    }

    pub(super) fn start_rx(&self, link: &LinkUnicast, lease: Duration) -> ZResult<()> {
        let mut guard = zwrite!(self.links);
        match zlinkgetmut!(guard, link) {
            Some(l) => {
                l.start_rx(lease);
                Ok(())
            }
            None => {
                bail!(
                    "Can not start Link RX {} with peer: {}",
                    link,
                    self.config.pid
                )
            }
        }
    }

    pub(super) fn stop_rx(&self, link: &LinkUnicast) -> ZResult<()> {
        let mut guard = zwrite!(self.links);
        match zlinkgetmut!(guard, link) {
            Some(l) => {
                l.stop_rx();
                Ok(())
            }
            None => {
                bail!(
                    "Can not stop Link RX {} with peer: {}",
                    link,
                    self.config.pid
                )
            }
        }
    }

    pub(crate) async fn del_link(&self, link: &LinkUnicast) -> ZResult<()> {
        enum Target {
            Transport,
            Link(Box<TransportLinkUnicast>),
        }

        // Try to remove the link
        let target = {
            let mut guard = zwrite!(self.links);

            if let Some(index) = zlinkindex!(guard, link) {
                let is_last = guard.len() == 1;
                if is_last {
                    // Close the whole transport
                    drop(guard);
                    Target::Transport
                } else {
                    // Remove the link
                    let mut links = guard.to_vec();
                    let stl = links.remove(index);
                    *guard = links.into_boxed_slice();
                    drop(guard);
                    // Notify the callback
                    if let Some(callback) = zread!(self.callback).as_ref() {
                        callback.del_link(Link::from(link));
                    }
                    Target::Link(stl.into())
                }
            } else {
                bail!(
                    "Can not delete Link {} with peer: {}",
                    link,
                    self.config.pid
                )
            }
        };

        match target {
            Target::Transport => self.delete().await,
            Target::Link(stl) => stl.close().await,
        }
    }
}

impl TransportUnicastInner {
    /*************************************/
    /*            ACCESSORS              */
    /*************************************/
<<<<<<< HEAD
    pub(crate) fn get_pid(&self) -> ZenohId {
        self.pid
=======
    pub(crate) fn get_pid(&self) -> PeerId {
        self.config.pid
>>>>>>> 06a51168
    }

    pub(crate) fn get_whatami(&self) -> WhatAmI {
        self.config.whatami
    }

    pub(crate) fn get_sn_resolution(&self) -> ZInt {
        self.config.sn_resolution
    }

    pub(crate) fn is_shm(&self) -> bool {
        self.config.is_shm
    }

    pub(crate) fn is_qos(&self) -> bool {
        self.config.is_qos
    }

    pub(crate) fn get_callback(&self) -> Option<Arc<dyn TransportPeerEventHandler>> {
        zread!(self.callback).clone()
    }

    /*************************************/
    /*           TERMINATION             */
    /*************************************/
    pub(crate) async fn close_link(&self, link: &LinkUnicast, reason: u8) -> ZResult<()> {
        log::trace!("Closing link {} with peer: {}", link, self.config.pid);

        let guard = zread!(self.links);
        if let Some(l) = zlinkget!(guard, link) {
            let mut pipeline = l.pipeline.clone();
            // Drop the guard
            drop(guard);

            // Schedule the close message for transmission
            if let Some(pipeline) = pipeline.take() {
                // Close message to be sent on the target link
                let peer_id = Some(self.config.manager.pid());
                let reason_id = reason;
                let link_only = true; // This is should always be true when closing a link
                let attachment = None; // No attachment here
                let msg = TransportMessage::make_close(peer_id, reason_id, link_only, attachment);

                pipeline.push_transport_message(msg, Priority::Background);
            }

            // Remove the link from the channel
            self.del_link(link).await?;
        }

        Ok(())
    }

    pub(crate) async fn close(&self, reason: u8) -> ZResult<()> {
        log::trace!("Closing transport with peer: {}", self.config.pid);

        let mut pipelines: Vec<Arc<TransmissionPipeline>> = zread!(self.links)
            .iter()
            .filter_map(|sl| sl.pipeline.clone())
            .collect();
        for p in pipelines.drain(..) {
            // Close message to be sent on all the links
            let peer_id = Some(self.config.manager.pid());
            let reason_id = reason;
            // link_only should always be false for user-triggered close. However, in case of
            // multiple links, it is safer to close all the links first. When no links are left,
            // the transport is then considered closed.
            let link_only = true;
            let attachment = None; // No attachment here
            let msg = TransportMessage::make_close(peer_id, reason_id, link_only, attachment);

            p.push_transport_message(msg, Priority::Background);
        }
        // Terminate and clean up the transport
        self.delete().await
    }

    /*************************************/
    /*        SCHEDULE AND SEND TX       */
    /*************************************/
    /// Schedule a Zenoh message on the transmission queue    
    pub(crate) fn schedule(&self, mut message: ZenohMessage) {
        #[cfg(feature = "shared-memory")]
        {
            let res = if self.config.is_shm {
                message.map_to_shminfo()
            } else {
                message.map_to_shmbuf(self.config.manager.shmr.clone())
            };
            if let Err(e) = res {
                log::trace!("Failed SHM conversion: {}", e);
                return;
            }
        }

        self.schedule_first_fit(message);
    }

    pub(crate) fn get_links(&self) -> Vec<LinkUnicast> {
        zread!(self.links).iter().map(|l| l.link.clone()).collect()
    }
}<|MERGE_RESOLUTION|>--- conflicted
+++ resolved
@@ -17,7 +17,7 @@
     pipeline::TransmissionPipeline,
 };
 use super::link::TransportLinkUnicast;
-use super::protocol::core::{ConduitSn, ZenohId, Priority, WhatAmI, ZInt};
+use super::protocol::core::{ConduitSn, Priority, WhatAmI, ZInt, ZenohId};
 use super::protocol::message::{TransportMessage, ZenohMessage};
 #[cfg(feature = "stats")]
 use super::TransportUnicastStatsAtomic;
@@ -52,7 +52,7 @@
 #[derive(Clone)]
 pub(crate) struct TransportUnicastConfig {
     pub(crate) manager: TransportManager,
-    pub(crate) pid: PeerId,
+    pub(crate) pid: ZenohId,
     pub(crate) whatami: WhatAmI,
     pub(crate) sn_resolution: ZInt,
     pub(crate) initial_sn_tx: ZInt,
@@ -62,19 +62,8 @@
 
 #[derive(Clone)]
 pub(crate) struct TransportUnicastInner {
-<<<<<<< HEAD
-    // The manager this channel is associated to
-    pub(super) manager: TransportManager,
-    // The remote peer id
-    pub(super) pid: ZenohId,
-    // The remote whatami
-    pub(super) whatami: WhatAmI,
-    // The SN resolution
-    pub(super) sn_resolution: ZInt,
-=======
     // Transport config
     pub(super) config: TransportUnicastConfig,
->>>>>>> 06a51168
     // Tx conduits
     pub(super) conduit_tx: Arc<[TransportConduitTx]>,
     // Rx conduits
@@ -90,20 +79,6 @@
     pub(super) stats: Arc<TransportUnicastStatsAtomic>,
 }
 
-<<<<<<< HEAD
-pub(crate) struct TransportUnicastConfig {
-    pub(crate) manager: TransportManager,
-    pub(crate) pid: ZenohId,
-    pub(crate) whatami: WhatAmI,
-    pub(crate) sn_resolution: ZInt,
-    pub(crate) initial_sn_tx: ZInt,
-    pub(crate) initial_sn_rx: ZInt,
-    pub(crate) is_shm: bool,
-    pub(crate) is_qos: bool,
-}
-
-=======
->>>>>>> 06a51168
 impl TransportUnicastInner {
     pub(super) fn make(config: TransportUnicastConfig) -> ZResult<TransportUnicastInner> {
         let mut conduit_tx = vec![];
@@ -400,13 +375,8 @@
     /*************************************/
     /*            ACCESSORS              */
     /*************************************/
-<<<<<<< HEAD
     pub(crate) fn get_pid(&self) -> ZenohId {
-        self.pid
-=======
-    pub(crate) fn get_pid(&self) -> PeerId {
         self.config.pid
->>>>>>> 06a51168
     }
 
     pub(crate) fn get_whatami(&self) -> WhatAmI {

//
// Copyright (c) 2017, 2020 ADLINK Technology Inc.
//
// This program and the accompanying materials are made available under the
// terms of the Eclipse Public License 2.0 which is available at
// http://www.eclipse.org/legal/epl-2.0, or the Apache License, Version 2.0
// which is available at https://www.apache.org/licenses/LICENSE-2.0.
//
// SPDX-License-Identifier: EPL-2.0 OR Apache-2.0
//
// Contributors:
//   ADLINK zenoh team, <zenoh@adlink-labs.tech>
//
use async_std::future;
use async_std::task;
use clap::ArgMatches;
use clap::{App, Arg};
use git_version::git_version;
use validated_struct::ValidatedMap;
use zenoh::config::Config;
use zenoh::config::PluginLoad;
use zenoh::net::runtime::{AdminSpace, Runtime};
use zenoh::plugins::PluginsManager;
use zenoh::prelude::Locator;

const GIT_VERSION: &str = git_version!(prefix = "v", cargo_prefix = "v");

lazy_static::lazy_static!(
    static ref LONG_VERSION: String = format!("{} built with {}", GIT_VERSION, env!("RUSTC_VERSION"));
);

const DEFAULT_LISTENER: &str = "tcp/0.0.0.0:7447";

fn main() {
    task::block_on(async {
        #[cfg(feature = "stats")]
        env_logger::builder().format_timestamp_millis().init();
        #[cfg(not(feature = "stats"))]
        env_logger::init();

        log::debug!("zenohd {}", *LONG_VERSION);

        let app = App::new("The zenoh router")
            .version(GIT_VERSION)
            .long_version(LONG_VERSION.as_str())
            .arg(Arg::from_usage(
r#"-c, --config=[FILE] \
'The configuration file. Currently, this file must be a valid JSON5 file.'"#,
            ))
            .arg(Arg::from_usage(
r#"-l, --listener=[LOCATOR]... \
'A locator on which this router will listen for incoming sessions.
Repeat this option to open several listeners.'"#,
                ),
            )
            .arg(Arg::from_usage(
r#"-e, --peer=[LOCATOR]... \
'A peer locator this router will try to connect to.
Repeat this option to connect to several peers.'"#,
            ))
            .arg(Arg::from_usage(
r#"-i, --id=[HEX_STRING] \
'The identifier (as an hexadecimal string, with odd number of chars - e.g.: 0A0B23...) that zenohd must use.
WARNING: this identifier must be unique in the system and must be 16 bytes maximum (32 chars)!
If not set, a random UUIDv4 will be used.'"#,
            ))
            .arg(Arg::from_usage(
r#"-P, --plugin=[PLUGIN_NAME | PLUGIN_NAME:LIB_PATH]... \
'A plugin that MUST be loaded. You can give just the name of the plugin, zenohd will search for a library \
named 'libzplugin_<name>.so' (exact name depending the OS). Or you can give such a string: "<plugin_name>:<library_path>".
Repeat this option to load several plugins. If loading failed, zenohd will exit.'"#,
            ))
            .arg(Arg::from_usage(
r#"--plugin-search-dir=[DIRECTORY]... \
'A directory where to search for plugins libraries to load.
Repeat this option to specify several search directories.'"#))
            .arg(Arg::from_usage(
r#"--no-timestamp \
'By default zenohd adds a HLC-generated Timestamp to each routed Data if there isn't already one. \
This option disables this feature.'"#,
            )).arg(Arg::from_usage(
r#"--no-multicast-scouting \
'By default zenohd replies to multicast scouting messages for being discovered by peers and clients.
This option disables this feature.'"#,
            )).arg(Arg::from_usage(
r#"--cfg=[KEY:VALUE]... \
'Allows arbitrary configuration changes.
KEY must be a valid config path.
VALUE must be a valid JSON5 string that can be deserialized to the expected type for the KEY field.
Examples: `--cfg='join_on_startup/subscriptions:["/demo/**"]']` , or `--cfg='plugins/storages/backends/influxdb:{url: "localhost:1337", db: "myDB"}'`'"#
            )).arg(Arg::from_usage(
r#"--rest-http-port=[PORT | IP:PORT | none] \
'Configures HTTP interface for the REST API (enabled by default). Accepted values:
- either a port number
- either a string with format `<local_ip>:<port_number>` (to bind the HTTP server to a specific interface)
- either `none` to disable the REST API
'"#
            ).default_value("8000"));

        let args = app.get_matches();
        let config = config_from_args(&args);
        log::info!("Initial conf: {}", &config);

        let mut plugins = PluginsManager::new(config.libloader());
        // Static plugins are to be added here, with `.add_static::<PluginType>()`
        for plugin_load in config.plugins().load_requests() {
            let PluginLoad {
                name,
                paths,
                required,
            } = plugin_load;
            if let Err(e) = match paths {
                None => plugins.load_plugin_by_name(name),
                Some(paths) => plugins.load_plugin_by_paths(name, &paths),
            } {
                if required {
                    panic!("Plugin load failure: {}", e)
                } else {
                    log::error!("Plugin load failure: {}", e)
                }
            }
        }

<<<<<<< HEAD
        let runtime = match Runtime::new(config, args.value_of("id")).await {
=======
        let runtime = match Runtime::new(0, config).await {
>>>>>>> 06a51168
            Ok(runtime) => runtime,
            Err(e) => {
                println!("{}. Exiting...", e);
                std::process::exit(-1);
            }
        };

        for (name, path, start_result) in plugins.start_all(&runtime) {
            match start_result {
                Ok(Some(_)) => log::info!("Successfully started plugin {} from {:?}", name, path),
                Ok(None) => log::warn!("Plugin {} from {:?} wasn't loaded, as an other plugin by the same name is already running", name, path),
                Err(e) => {
                    let report = match std::panic::catch_unwind(std::panic::AssertUnwindSafe(|| e.to_string())) {
                        Ok(s) => s,
                        Err(_) => panic!("Formatting the error from plugin {} ({:?}) failed, this is likely due to ABI unstability.\r\nMake sure your plugin was built with the same version of cargo as zenohd", name, path),
                    };
                    log::error!("Plugin start failure: {}", if report.is_empty() {"no details provided"} else {report.as_str()});
                }
            }
        }
        log::info!("Finished loading plugins");

        {
            let mut config_guard = runtime.config.lock();
            for (name, (_, plugin)) in plugins.running_plugins() {
                let hook = plugin.config_checker();
                config_guard.add_plugin_validator(name, hook)
            }
        }

        AdminSpace::start(&runtime, plugins, LONG_VERSION.clone()).await;

        future::pending::<()>().await;
    });
}

fn config_from_args(args: &ArgMatches) -> Config {
    let mut config = args
        .value_of("config")
        .map_or_else(Config::default, |conf_file| {
            Config::from_file(conf_file).unwrap()
        });
    if config.mode().is_none() {
        config
            .set_mode(Some(zenoh::config::WhatAmI::Router))
            .unwrap();
    }
    if args.occurrences_of("id") > 0 {
        config
            .set_id(args.value_of("id").map(|s| s.to_string()))
            .unwrap();
    }
    // apply '--rest-http-port' to config only if explicitly set (overwritting config),
    // or if no config file is set (to apply its default value)
    if args.occurrences_of("rest-http-port") > 0 || args.occurrences_of("config") == 0 {
        let value = args.value_of("rest-http-port").unwrap();
        if !value.eq_ignore_ascii_case("none") {
            config
                .insert_json5("plugins/rest/http_port", &format!(r#""{}""#, value))
                .unwrap();
        }
    }
    if let Some(plugins_search_dirs) = args.values_of("plugin-search-dir") {
        config
            .set_plugins_search_dirs(plugins_search_dirs.map(|c| c.to_owned()).collect())
            .unwrap();
    }
    if let Some(plugins) = args.values_of("plugin") {
        for plugin in plugins {
            match plugin.split_once(':') {
                Some((name, path)) => {
                    config
                        .insert_json5(format!("plugins/{}/__required__", name), "true")
                        .unwrap();
                    config
                        .insert_json5(
                            format!("plugins/{}/__path__", name),
                            &format!("\"{}\"", path),
                        )
                        .unwrap();
                }
                None => config
                    .insert_json5(format!("plugins/{}/__required__", plugin), "true")
                    .unwrap(),
            }
        }
    }
    if let Some(peers) = args.values_of("peer") {
        config
            .set_peers(
                peers
                    .map(|v| match v.parse::<Locator>() {
                        Ok(v) => v,
                        Err(e) => {
                            panic!("Couldn't parse option --peer={} into Locator: {}", v, e);
                        }
                    })
                    .collect(),
            )
            .unwrap();
    }
    if let Some(listeners) = args.values_of("listener") {
        config
            .set_listeners(
                listeners
                    .map(|v| match v.parse::<Locator>() {
                        Ok(v) => v,
                        Err(e) => {
                            panic!("Couldn't parse option --listener={} into Locator: {}", v, e);
                        }
                    })
                    .collect(),
            )
            .unwrap();
    }
    if config.listeners.is_empty() {
        config.listeners.push(DEFAULT_LISTENER.parse().unwrap())
    }
    match (
        config.add_timestamp().is_none(),
        args.is_present("no-timestamp"),
    ) {
        (_, true) => {
            config.set_add_timestamp(Some(false)).unwrap();
        }
        (true, false) => {
            config.set_add_timestamp(Some(true)).unwrap();
        }
        (false, false) => {}
    };
    match (
        config.scouting.multicast.enabled().is_none(),
        args.is_present("no-multicast-scouting"),
    ) {
        (_, true) => {
            config.scouting.multicast.set_enabled(Some(false)).unwrap();
        }
        (true, false) => {
            config.scouting.multicast.set_enabled(Some(true)).unwrap();
        }
        (false, false) => {}
    };
    for json in args.values_of("cfg").unwrap_or_default() {
        if let Some((key, value)) = json.split_once(':') {
            match json5::Deserializer::from_str(value) {
                Ok(mut deserializer) => {
                    if let Err(e) =
                        config.insert(key.strip_prefix('/').unwrap_or(key), &mut deserializer)
                    {
                        log::warn!("Couldn't perform configuration {}: {}", json, e);
                    }
                }
                Err(e) => log::warn!("Couldn't perform configuration {}: {}", json, e),
            }
        }
    }
    log::debug!("Config: {:?}", &config);
    config
}<|MERGE_RESOLUTION|>--- conflicted
+++ resolved
@@ -121,11 +121,7 @@
             }
         }
 
-<<<<<<< HEAD
-        let runtime = match Runtime::new(config, args.value_of("id")).await {
-=======
-        let runtime = match Runtime::new(0, config).await {
->>>>>>> 06a51168
+        let runtime = match Runtime::new(config).await {
             Ok(runtime) => runtime,
             Err(e) => {
                 println!("{}. Exiting...", e);

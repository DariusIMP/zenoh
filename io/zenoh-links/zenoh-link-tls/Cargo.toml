#
# Copyright (c) 2022 ZettaScale Technology
#
# This program and the accompanying materials are made available under the
# terms of the Eclipse Public License 2.0 which is available at
# http://www.eclipse.org/legal/epl-2.0, or the Apache License, Version 2.0
# which is available at https://www.apache.org/licenses/LICENSE-2.0.
#
# SPDX-License-Identifier: EPL-2.0 OR Apache-2.0
#
# Contributors:
#   ZettaScale Zenoh Team, <zenoh@zettascale.tech>
#
[package]
rust-version = "1.62.1"
name = "zenoh-link-tls"
version = "0.7.0-rc"
repository = "https://github.com/eclipse-zenoh/zenoh"
homepage = "http://zenoh.io"
authors = [
	"kydos <angelo@icorsaro.net>",
	"Julien Enoch <julien@enoch.fr>",
	"Olivier Hécart <olivier.hecart@zettascale.tech>",
	"Luca Cominardi <luca.cominardi@zettascale.tech>",
	"Pierre Avital <pierre.avital@zettascale.tech>",
]
edition = "2018"
license = " EPL-2.0 OR Apache-2.0"
categories = ["network-programming"]
description = "Internal crate for zenoh."
# See more keys and their definitions at https://doc.rust-lang.org/cargo/reference/manifest.html

[dependencies]
async-rustls = "0.3.0"
async-std = { version = "=1.12.0", default-features = false }
async-trait = "0.1.59"
futures = "0.3.25"
log = "0.4.17"
rustls-pemfile = "1.0.1"
<<<<<<< HEAD
zenoh-cfg-properties = { version = "0.7.0-rc", path = "../../../commons/zenoh-cfg-properties/" }
zenoh-config = { version = "0.7.0-rc", path = "../../../commons/zenoh-config/" }
zenoh-core = { version = "0.7.0-rc", path = "../../../commons/zenoh-core/" }
zenoh-link-commons = { version = "0.7.0-rc", path = "../../zenoh-link-commons/" }
zenoh-protocol-core = { version = "0.7.0-rc", path = "../../../commons/zenoh-protocol-core/" }
zenoh-sync = { version = "0.7.0-rc", path = "../../../commons/zenoh-sync/" }
zenoh-util = { version = "0.7.0-rc", path = "../../../commons/zenoh-util/" }
=======
webpki = "0.22.0"
webpki-roots = "0.22.5"
zenoh-cfg-properties = { version = "0.6.0-beta.1", path = "../../../commons/zenoh-cfg-properties/" }
zenoh-config = { version = "0.6.0-beta.1", path = "../../../commons/zenoh-config/" }
zenoh-core = { version = "0.6.0-beta.1", path = "../../../commons/zenoh-core/" }

zenoh-link-commons = { version = "0.6.0-beta.1", path = "../../zenoh-link-commons/" }
zenoh-protocol-core = { version = "0.6.0-beta.1", path = "../../../commons/zenoh-protocol-core/" }
zenoh-sync = { version = "0.6.0-beta.1", path = "../../../commons/zenoh-sync/" }
zenoh-util = { version = "0.6.0-beta.1", path = "../../../commons/zenoh-util/" }
>>>>>>> 0b6b448d
<|MERGE_RESOLUTION|>--- conflicted
+++ resolved
@@ -37,23 +37,12 @@
 futures = "0.3.25"
 log = "0.4.17"
 rustls-pemfile = "1.0.1"
-<<<<<<< HEAD
+webpki = "0.22.0"
+webpki-roots = "0.22.5"
 zenoh-cfg-properties = { version = "0.7.0-rc", path = "../../../commons/zenoh-cfg-properties/" }
 zenoh-config = { version = "0.7.0-rc", path = "../../../commons/zenoh-config/" }
 zenoh-core = { version = "0.7.0-rc", path = "../../../commons/zenoh-core/" }
 zenoh-link-commons = { version = "0.7.0-rc", path = "../../zenoh-link-commons/" }
 zenoh-protocol-core = { version = "0.7.0-rc", path = "../../../commons/zenoh-protocol-core/" }
 zenoh-sync = { version = "0.7.0-rc", path = "../../../commons/zenoh-sync/" }
-zenoh-util = { version = "0.7.0-rc", path = "../../../commons/zenoh-util/" }
-=======
-webpki = "0.22.0"
-webpki-roots = "0.22.5"
-zenoh-cfg-properties = { version = "0.6.0-beta.1", path = "../../../commons/zenoh-cfg-properties/" }
-zenoh-config = { version = "0.6.0-beta.1", path = "../../../commons/zenoh-config/" }
-zenoh-core = { version = "0.6.0-beta.1", path = "../../../commons/zenoh-core/" }
-
-zenoh-link-commons = { version = "0.6.0-beta.1", path = "../../zenoh-link-commons/" }
-zenoh-protocol-core = { version = "0.6.0-beta.1", path = "../../../commons/zenoh-protocol-core/" }
-zenoh-sync = { version = "0.6.0-beta.1", path = "../../../commons/zenoh-sync/" }
-zenoh-util = { version = "0.6.0-beta.1", path = "../../../commons/zenoh-util/" }
->>>>>>> 0b6b448d
+zenoh-util = { version = "0.7.0-rc", path = "../../../commons/zenoh-util/" }
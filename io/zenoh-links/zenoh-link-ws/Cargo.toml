--- conflicted
+++ resolved
@@ -42,16 +42,8 @@
 tokio = { version = "1.23.0", default-features = false, features = ["io-std", "macros", "net", "rt-multi-thread", "time"] }
 tokio-tungstenite = "0.18.0"
 url = "2.3.1"
-<<<<<<< HEAD
-zenoh-core = { version = "0.6.0-beta.1", path = "../../../commons/zenoh-core/" }
-zenoh-link-commons = { version = "0.6.0-beta.1", path = "../../zenoh-link-commons/" }
-zenoh-protocol = { version = "0.6.0-beta.1", path = "../../../commons/zenoh-protocol/" }
-zenoh-sync = { version = "0.6.0-beta.1", path = "../../../commons/zenoh-sync/" }
-zenoh-util = { version = "0.6.0-beta.1", path = "../../../commons/zenoh-util/" }
-=======
 zenoh-core = { version = "0.7.0-rc", path = "../../../commons/zenoh-core/" }
 zenoh-link-commons = { version = "0.7.0-rc", path = "../../zenoh-link-commons/" }
-zenoh-protocol-core = { version = "0.7.0-rc", path = "../../../commons/zenoh-protocol-core/" }
+zenoh-protocol = { version = "0.7.0-rc", path = "../../../commons/zenoh-protocol/" }
 zenoh-sync = { version = "0.7.0-rc", path = "../../../commons/zenoh-sync/" }
-zenoh-util = { version = "0.7.0-rc", path = "../../../commons/zenoh-util/" }
->>>>>>> 12fe12eb
+zenoh-util = { version = "0.7.0-rc", path = "../../../commons/zenoh-util/" }
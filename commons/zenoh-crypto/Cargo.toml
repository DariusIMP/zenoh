#
# Copyright (c) 2022 ZettaScale Technology
#
# This program and the accompanying materials are made available under the
# terms of the Eclipse Public License 2.0 which is available at
# http://www.eclipse.org/legal/epl-2.0, or the Apache License, Version 2.0
# which is available at https://www.apache.org/licenses/LICENSE-2.0.
#
# SPDX-License-Identifier: EPL-2.0 OR Apache-2.0
#
# Contributors:
#   ZettaScale Zenoh Team, <zenoh@zettascale.tech>
#
[package]
rust-version = "1.62.1"
name = "zenoh-crypto"
version = "0.7.0-rc"
repository = "https://github.com/eclipse-zenoh/zenoh"
homepage = "http://zenoh.io"
authors = [
	"kydos <angelo@icorsaro.net>",
	"Luca Cominardi <luca.cominardi@zettascale.tech>",
	"Pierre Avital <pierre.avital@zettascale.tech>",
]
edition = "2018"
license = " EPL-2.0 OR Apache-2.0"
categories = ["network-programming"]
description = "Internal crate for zenoh."
# See more keys and their definitions at https://doc.rust-lang.org/cargo/reference/manifest.html

[dependencies]
aes = "0.8.2"
hmac = { version = "0.12.1", features = ["std"] }
rand = "0.8.5"
rand_chacha = "0.3.1"
sha3 = "0.10.6"
<<<<<<< HEAD
zenoh-core = { version = "0.6.0-beta.1", path = "../zenoh-core/" }
=======
zenoh-core = { version = "0.7.0-rc", path = "../zenoh-core/" }
>>>>>>> 8882bed5
<|MERGE_RESOLUTION|>--- conflicted
+++ resolved
@@ -34,8 +34,4 @@
 rand = "0.8.5"
 rand_chacha = "0.3.1"
 sha3 = "0.10.6"
-<<<<<<< HEAD
-zenoh-core = { version = "0.6.0-beta.1", path = "../zenoh-core/" }
-=======
-zenoh-core = { version = "0.7.0-rc", path = "../zenoh-core/" }
->>>>>>> 8882bed5
+zenoh-core = { version = "0.7.0-rc", path = "../zenoh-core/" }
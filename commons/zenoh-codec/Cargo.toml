--- conflicted
+++ resolved
@@ -46,12 +46,8 @@
 ]
 
 [dependencies]
-<<<<<<< HEAD
 lz4_flex = "0.10.0"
-uhlc = { workspace = true, default-features = false }
-=======
 uhlc = { workspace = true }
->>>>>>> 81e64188
 zenoh-buffers = { path = "../zenoh-buffers/", default-features = false }
 zenoh-protocol = { path = "../zenoh-protocol/", default-features = false }
 zenoh-shm = { path = "../zenoh-shm/", optional = true }
